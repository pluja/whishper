version: "3.9"

services:
  mongo:
    image: mongo
<<<<<<< HEAD
    restart: always
    env_file:
      - .env
=======
    restart: unless-stopped
>>>>>>> 25351bd1
    volumes:
      - ./whishper_data/db_data:/data/db
      - ./whishper_data/db_data/logs/:/var/log/mongodb/
    environment:
      MONGO_INITDB_ROOT_USERNAME: ${DB_USER:-whishper}
      MONGO_INITDB_ROOT_PASSWORD: ${DB_PASS:-whishper}
    expose:
      - 27017
    command: ['--logpath', '/var/log/mongodb/mongod.log']
    healthcheck:
      test: mongosh --eval 'db.runCommand("ping").ok' --quiet
      interval: 15s
      timeout: 10s
      retries: 5
      start_period: 5s

  translate:
    container_name: whisper-libretranslate
    image: libretranslate/libretranslate:latest
    restart: unless-stopped
    volumes:
      - ./whishper_data/libretranslate/data:/home/libretranslate/.local/share
      - ./whishper_data/libretranslate/cache:/home/libretranslate/.local/cache
    env_file:
      - .env
    tty: true
    environment:
      LT_DISABLE_WEB_UI: True
      #LT_UPDATE_MODELS: True
    expose:
      - 5000
    healthcheck:
      test: ['CMD-SHELL', './venv/bin/python scripts/healthcheck.py']
      interval: 15s
      timeout: 10s
      start_period: 5s
      retries: 5

  transcription-api:
    container_name: whisper-api
    image: pluja/whishper-transcription-api:latest
    env_file:
      - .env
    volumes:
      - ./whishper_data/whisper_models:/app/models
      - ./whishper_data/uploads:/app/uploads
    environment:
      - WHISPER_MODELS_DIR=/app/models
      - UPLOAD_DIR=/app/uploads
    restart: unless-stopped
    expose:
      - 8000

  whishper-backend:
    container_name: whishper-backend
    image: pluja/whishper-backend:latest
    env_file:
      - .env
    volumes:
      - ./whishper_data/uploads:/app/uploads
    restart: unless-stopped
    depends_on:
      mongo:
        condition: service_healthy
      translate:
        condition: service_healthy
      transcription-api:
        condition: service_healthy
    healthcheck:
      test: curl --fail http://localhost:8080/api/transcriptions || exit 1
      interval: 15s
      timeout: 10s
      retries: 5
      start_period: 5s
    expose:
      - 8080

  whishper-frontend:
    container_name: whishper-web
    image: pluja/whishper-frontend:latest
    env_file:
      - .env
    restart: unless-stopped
    environment:
      PUBLIC_INTERNAL_API_HOST: "http://nginx:80"
      PUBLIC_TRANSLATION_API_HOST: ""
      PUBLIC_API_HOST: ${WHISHPER_PUBLIC_URL:-}
    depends_on:
      transcription-api:
        condition: service_healthy
    expose:
      - 3000

  nginx:
    image: nginx:1
    restart: unless-stopped
    volumes:
      - ./nginx.conf:/etc/nginx/nginx.conf
      - ./whishper_data/uploads:/app/uploads
    depends_on:
      whishper-backend:
        condition: service_healthy
    ports:
      - 8082:80    <|MERGE_RESOLUTION|>--- conflicted
+++ resolved
@@ -3,13 +3,9 @@
 services:
   mongo:
     image: mongo
-<<<<<<< HEAD
-    restart: always
     env_file:
       - .env
-=======
     restart: unless-stopped
->>>>>>> 25351bd1
     volumes:
       - ./whishper_data/db_data:/data/db
       - ./whishper_data/db_data/logs/:/var/log/mongodb/
